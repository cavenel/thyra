--- conflicted
+++ resolved
@@ -1,11 +1,8 @@
 # msiconvert/readers/bruker_reader.py (based on working version with standardization)
 import numpy as np
 import sqlite3
-<<<<<<< HEAD
 from typing import Dict, Any, Tuple, Generator, List, Optional
-=======
-from typing import Dict, Any, Tuple, Generator, List
->>>>>>> d957ae8b
+
 from pathlib import Path
 import os
 import logging
@@ -165,8 +162,22 @@
             
             self._dll.tims_index_to_mz.argtypes = convfunc_argtypes
             self._dll.tims_index_to_mz.restype = c_uint32
-<<<<<<< HEAD
-=======
+    
+    def _throw_last_error(self):
+        """Retrieve and raise the last error from the DLL."""
+        if self.file_type == "tsf":
+            len_buf = self._dll.tsf_get_last_error_string(None, 0)
+        else:  # TDF
+            len_buf = self._dll.tims_get_last_error_string(None, 0)
+            
+        buf = create_string_buffer(len_buf)
+        
+        if self.file_type == "tsf":
+            self._dll.tsf_get_last_error_string(buf, len_buf)
+        else:  # TDF
+            self._dll.tims_get_last_error_string(buf, len_buf)
+            
+        raise RuntimeError(buf.value.decode('utf-8'))
     
     def _open_data(self):
         """Open the Bruker data file and database connection."""
@@ -197,57 +208,7 @@
             logging.error(f"Error opening Bruker data: {e}")
             self.close()
             raise
->>>>>>> d957ae8b
-    
-    def _throw_last_error(self):
-        """Retrieve and raise the last error from the DLL."""
-        if self.file_type == "tsf":
-            len_buf = self._dll.tsf_get_last_error_string(None, 0)
-        else:  # TDF
-            len_buf = self._dll.tims_get_last_error_string(None, 0)
-            
-        buf = create_string_buffer(len_buf)
-        
-        if self.file_type == "tsf":
-            self._dll.tsf_get_last_error_string(buf, len_buf)
-        else:  # TDF
-            self._dll.tims_get_last_error_string(buf, len_buf)
-            
-        raise RuntimeError(buf.value.decode('utf-8'))
-    
-<<<<<<< HEAD
-    def _open_data(self):
-        """Open the Bruker data file and database connection."""
-        try:
-            # Open the data handle based on file type
-            if self.file_type == "tsf":
-                self.handle = self._dll.tsf_open(
-                    str(self.analysis_directory).encode('utf-8'),
-                    1 if self.use_recalibrated_state else 0
-                )
-            else:  # TDF
-                self.handle = self._dll.tims_open(
-                    str(self.analysis_directory).encode('utf-8'),
-                    1 if self.use_recalibrated_state else 0
-                )
-            
-            if self.handle == 0:
-                self._throw_last_error()
-            
-            # Initialize database connection
-            db_path = self.tsf_path if self.file_type == "tsf" else self.tdf_path
-            self.conn = sqlite3.connect(str(db_path))
-            
-            # Load minimal required metadata
-            self._load_minimal_metadata()
-            
-        except Exception as e:
-            logging.error(f"Error opening Bruker data: {e}")
-            self.close()
-            raise
-    
-=======
->>>>>>> d957ae8b
+    
     def _load_minimal_metadata(self):
         """Load minimal required metadata to determine dimensions and frame count."""
         cursor = self.conn.cursor()
@@ -255,7 +216,6 @@
         # Get frame count
         cursor.execute("SELECT COUNT(*) FROM Frames")
         self._frame_count = cursor.fetchone()[0]
-<<<<<<< HEAD
         
         # Get frame positions if this is a MALDI dataset
         table_exists_query = """
@@ -274,28 +234,7 @@
     
     def _execute_query(self, query: str, params: tuple = ()) -> List[tuple]:
         """Execute a SQL query against the database.
-        
-=======
-        
-        # Get frame positions if this is a MALDI dataset
-        table_exists_query = """
-            SELECT name FROM sqlite_master 
-            WHERE type='table' AND name='MaldiFrameInfo'
-        """
-        cursor.execute(table_exists_query)
-        if cursor.fetchone():
-            cursor.execute("SELECT XIndexPos, YIndexPos FROM MaldiFrameInfo")
-            self._frame_positions = np.array(cursor.fetchall())
-        else:
-            # For non-MALDI data, we'll determine dimensions differently
-            self._frame_positions = None
-            
-        cursor.close()
-    
-    def _execute_query(self, query: str, params: tuple = ()) -> List[tuple]:
-        """Execute a SQL query against the database.
-        
->>>>>>> d957ae8b
+   
         Args:
             query: SQL query to execute
             params: Parameters for the query
@@ -320,15 +259,13 @@
         return results
     
     def get_metadata(self) -> Dict[str, Any]:
-<<<<<<< HEAD
-        """Return metadata about the Bruker dataset."""
-=======
+
         """Return metadata about the Bruker dataset.
         
         Returns:
             Dictionary of metadata
         """
->>>>>>> d957ae8b
+        
         if self._metadata is None:
             self._metadata = {
                 'source': str(self.analysis_directory),
@@ -348,32 +285,22 @@
         return self._metadata
     
     def get_dimensions(self) -> Tuple[int, int, int]:
-<<<<<<< HEAD
+
         """Return the dimensions of the MSI dataset (x, y, z) using 0-based indexing."""
         if self._dimensions is None:
             if self._frame_positions is not None:
                 # For MALDI data, use the max XY positions
                 # Adding 1 to convert from 0-based max index to dimension size
-=======
-        """Return the dimensions of the MSI dataset (x, y, z).
-        
-        Returns:
-            Tuple of (width, height, depth)
-        """
-        if self._dimensions is None:
-            if self._frame_positions is not None:
-                # For MALDI data, use the max XY positions
->>>>>>> d957ae8b
+
                 x_max = int(np.max(self._frame_positions[:, 0])) + 1
                 y_max = int(np.max(self._frame_positions[:, 1])) + 1
                 z_max = 1  # Assume 2D data for now
                 self._dimensions = (x_max, y_max, z_max)
             else:
                 # For non-MALDI data, just use frame count for now
-<<<<<<< HEAD
-=======
+
                 # This is likely LC data, so dimensions aren't as meaningful
->>>>>>> d957ae8b
+
                 self._dimensions = (self._frame_count, 1, 1)
                 
         return self._dimensions
@@ -383,7 +310,6 @@
         
         This collects all unique m/z values in the dataset to create an accurate
         common mass axis, rather than using a linearly spaced approximation.
-<<<<<<< HEAD
         """
         if self._common_mass_axis is None:
             logging.info("Building common mass axis from all unique m/z values")
@@ -400,27 +326,7 @@
                         logging.warning(f"Error reading spectrum for frame {frame_id}: {e}")
                     pbar.update(1)
             
-=======
-        
-        Returns:
-            Array of m/z values in ascending order
-        """
-        if self._common_mass_axis is None:
-            logging.info("Building common mass axis from all unique m/z values")
-            
-            # Collect all m/z values
-            all_mzs = []
-            for frame_id in range(1, self._frame_count + 1):
-                try:
-
-                    mzs, _ = self._get_spectrum_data(frame_id)
-                    if mzs is not None and mzs.size > 0:
-                        all_mzs.append(mzs)
-            
-                except Exception as e:
-                    logging.warning(f"Error reading spectrum for frame {frame_id}: {e}")
-                    
->>>>>>> d957ae8b
+
             if all_mzs:
                 # Concatenate and find unique values
                 try:
@@ -496,8 +402,7 @@
             
             if result < 0:
                 self._throw_last_error()
-<<<<<<< HEAD
-                
+
             if result > buffer_size:
                 # Buffer too small, resize and try again
                 buffer_size = result
@@ -511,22 +416,6 @@
                 mzs = self._convert_indices_to_mz(frame_id, mz_indices[:result])
                 intensities_result = intensities[:result].copy()  # Need to copy as buffer is reused
                 
-=======
-                
-            if result > buffer_size:
-                # Buffer too small, resize and try again
-                buffer_size = result
-                self._line_buffer_size = buffer_size  # Remember for next time
-            else:
-                # Success - only copy the data we need
-                if result == 0:
-                    return np.array([]), np.array([])
-                    
-                # Fast path: directly use the converted mzs
-                mzs = self._convert_indices_to_mz(frame_id, mz_indices[:result])
-                intensities_result = intensities[:result].copy()  # Need to copy as buffer is reused
-                
->>>>>>> d957ae8b
                 return mzs, intensities_result
     
     def _get_tdf_spectrum(self, frame_id: int) -> Tuple[np.ndarray, np.ndarray]:
@@ -550,7 +439,6 @@
             self._scan_count_cache[frame_id] = scan_count
         
         if scan_count == 0:
-<<<<<<< HEAD
             return np.array([]), np.array([])
         
         # Use a preallocated buffer to avoid continuous allocations
@@ -587,44 +475,7 @@
         if current_idx == 0:
             return np.array([]), np.array([])
         
-=======
-            return np.array([]), np.array([])
-        
-        # Use a preallocated buffer to avoid continuous allocations
-        # Estimate buffer sizes based on scan count
-        estimated_peaks = scan_count * 10  # Rough estimate: 10 peaks per scan
-        
-        if not hasattr(self, '_tdf_mz_buffer') or len(self._tdf_mz_buffer) < estimated_peaks:
-            self._tdf_mz_buffer = np.zeros(estimated_peaks, dtype=np.float64)
-            
-        if not hasattr(self, '_tdf_intensity_buffer') or len(self._tdf_intensity_buffer) < estimated_peaks:
-            self._tdf_intensity_buffer = np.zeros(estimated_peaks, dtype=np.float32)
-        
-        # Read scans (simplified version without mobility data)
-        scans = self._read_scans(frame_id -1, 0, scan_count)
-        
-        # Use direct buffer filling instead of list appending
-        current_idx = 0
-        for scan_indices, scan_intensities in scans:
-            n_peaks = len(scan_indices)
-            if n_peaks > 0:
-                # Convert indices to m/z values
-                scan_mzs = self._convert_indices_to_mz(frame_id, scan_indices)
-                
-                # Ensure buffer is large enough
-                while current_idx + n_peaks > len(self._tdf_mz_buffer):
-                    self._tdf_mz_buffer = np.resize(self._tdf_mz_buffer, len(self._tdf_mz_buffer) * 2)
-                    self._tdf_intensity_buffer = np.resize(self._tdf_intensity_buffer, len(self._tdf_intensity_buffer) * 2)
-                
-                # Copy data to buffers
-                self._tdf_mz_buffer[current_idx:current_idx + n_peaks] = scan_mzs
-                self._tdf_intensity_buffer[current_idx:current_idx + n_peaks] = scan_intensities
-                current_idx += n_peaks
-        
-        if current_idx == 0:
-            return np.array([]), np.array([])
-        
->>>>>>> d957ae8b
+
         # Get views of the filled portions of the buffers
         mzs = self._tdf_mz_buffer[:current_idx].copy()
         intensities = self._tdf_intensity_buffer[:current_idx].copy()
@@ -835,33 +686,23 @@
                      f"dimensions: {self._dimensions}, "
                      f"common mass axis: {len(self._common_mass_axis) if self._common_mass_axis is not None else 0} points")
         
-<<<<<<< HEAD
+
     def iter_spectra(self, batch_size: Optional[int] = None) -> Generator[Tuple[Tuple[int, int, int], np.ndarray, np.ndarray], None, None]:
         """
         Iterate through all spectra in the dataset, with optional batching for efficiency.
         
         For each spectrum, yields the coordinates and raw m/z and intensity values.
         All coordinates are 0-based for internal consistency.
-=======
-    def iter_spectra(self, batch_size: int = None) -> Generator[Tuple[Tuple[int, int, int], np.ndarray, np.ndarray], None, None]:
-        """Iterate through all spectra in the dataset, with optional batching for efficiency.
-        
-        For each spectrum, maps the m/z values to the common mass axis using
-        searchsorted for accurate representation.
->>>>>>> d957ae8b
+
         
         Args:
             batch_size: Number of spectra to process in each batch (None for default)
         
         Yields:
             Tuple of:
-<<<<<<< HEAD
                 - Coordinates (x, y, z) using 0-based indexing
                 - m/z values array  
-=======
-                - Coordinates (x, y, z)
-                - m/z indices in common mass axis
->>>>>>> d957ae8b
+
                 - Intensity values array
         """
         if not hasattr(self, 'handle') or self.handle is None:
@@ -890,11 +731,8 @@
                 # Process one at a time
                 for frame_id in range(1, self._frame_count + 1):
                     try:
-<<<<<<< HEAD
                         # Get coordinates from cache if possible (already 0-based in cache)
-=======
-                        # Get coordinates from cache if possible
->>>>>>> d957ae8b
+
                         if is_maldi:
                             if self._position_cache and frame_id in self._position_cache:
                                 x, y = self._position_cache[frame_id]
@@ -907,26 +745,18 @@
                                 pbar.update(1)
                                 continue  # Skip if position not found
                         else:
-<<<<<<< HEAD
+
                             # For non-MALDI, use frame ID (0-based)
-=======
-                            # For non-MALDI, use frame ID
->>>>>>> d957ae8b
+
                             coords = (frame_id - 1, 0, 0)
                         
                         # Get spectrum data
                         mzs, intensities = self._get_spectrum_data(frame_id)
                         
                         if mzs.size > 0 and intensities.size > 0:
-<<<<<<< HEAD
+
                             yield coords, mzs, intensities
-=======
-                            # Map to common mass axis
-                            common_indices, mapped_intensities = self.map_mz_to_common_axis(mzs, intensities, common_axis)
-                            
-                            if common_indices.size > 0:
-                                yield coords, common_indices, mapped_intensities
->>>>>>> d957ae8b
+
                         
                         pbar.update(1)
                     except Exception as e:
@@ -943,11 +773,9 @@
                     for offset in range(batch_size_actual):
                         frame_id = batch_start + offset
                         try:
-<<<<<<< HEAD
+
                             # Get coordinates (already 0-based in cache)
-=======
-                            # Get coordinates
->>>>>>> d957ae8b
+
                             if is_maldi:
                                 if self._position_cache and frame_id in self._position_cache:
                                     x, y = self._position_cache[frame_id]
@@ -960,26 +788,18 @@
                                     pbar.update(1)
                                     continue  # Skip if position not found
                             else:
-<<<<<<< HEAD
+
                                 # For non-MALDI, use frame ID (0-based)
-=======
-                                # For non-MALDI, use frame ID
->>>>>>> d957ae8b
+
                                 coords = (frame_id - 1, 0, 0)
                             
                             # Get spectrum data
                             mzs, intensities = self._get_spectrum_data(frame_id)
                             
                             if mzs is not None and intensities is not None and mzs.size > 0 and intensities.size > 0:
-<<<<<<< HEAD
+
                                 yield coords, mzs, intensities
-=======
-                                # Map to common mass axis
-                                common_indices, mapped_intensities = self.map_mz_to_common_axis(mzs, intensities, common_axis)
-                                
-                                if common_indices.size > 0:
-                                    yield coords, common_indices, mapped_intensities
->>>>>>> d957ae8b
+
                             
                             pbar.update(1)
                         except Exception as e:
