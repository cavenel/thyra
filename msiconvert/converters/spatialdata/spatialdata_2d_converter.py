--- conflicted
+++ resolved
@@ -66,11 +66,7 @@
             "pixel_count": 0,
         }
 
-<<<<<<< HEAD
-    def _create_sparse_data_for_slice(self, z_value: int) -> sparse.lil_matrix:
-=======
     def _create_sparse_matrix_for_slice(self, z_value: int) -> sparse.lil_matrix:
->>>>>>> e9b27e0f
         """
         Create sparse matrix for a single slice.
 
